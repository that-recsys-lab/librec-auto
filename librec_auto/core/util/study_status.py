from datetime import datetime
<<<<<<< HEAD
from librec_auto.core.util.xml_utils import xml_load_from_path, single_xpath
=======
from librec_auto.core.util.xml_utils import xml_load_from_path #, single_xpath
>>>>>>> a5fa8d3a
from collections import defaultdict
from pprint import pprint as pp

from lxml import etree
from .status import move_field_from_element

class ExperimentData:
    '''
    The Python metric data from an experiment.
    '''

<<<<<<< HEAD
    def __init__(self, experiment, exp_name):
        # create name attribute for various post-processing uses
        self._name = exp_name
        # Used for storing parameters changed
        self._param = []
        # Dictionary mapping paramters to their values, for each experiment
        self._param_vals = {}
        # Dicitonary of lists to keep track of metric values
        self._metric_info = defaultdict(list)
        # Dictionary with metric as key and average metric value as value
=======
    def __init__(self, experiment):
        # Used for storing parameters changed
        self._param = []
        # Dictionary mapping paramters to their values
        self._param_vals = {}
        # Dicitonary of lists to keep track of metric values
        self._metric_info = defaultdict(list)
        # Dictionary of average metric values
>>>>>>> a5fa8d3a
        self._metric_avg = {}

        # Parameters
        params = experiment.xpath('meta/param')
        for i, param in enumerate(params):
            # getting names of adjusted parameters
            self._param.append(param.find('name').text)
<<<<<<< HEAD
            # print(self._param)
            # getting values each paramter was set to
            self._param_vals[self._param[i]] = float(param.find('value').text)
        

        # Folds
        folds = experiment.xpath('results/folds')

        for fold in folds:
            self._kcv_count = len(fold)
=======
            # getting values each paramter was set to
            self._param_vals[self._param[i]] = float(param.find('value').text)

        # Folds
        folds = experiment.xpath('results/folds')
        print("vals:")
        for fold in folds:
>>>>>>> a5fa8d3a
            for cv in fold:
                for met in cv.getchildren():
                    # Add each 
                    self._metric_info[met.attrib['name']].append(float(met.text))
<<<<<<< HEAD
        # pp(self._metric_info)
        
        # Averages
        averages = experiment.xpath('results/averages')
=======
        pp(self._metric_info)
        
        # Averages
        averages = experiment.xpath('results/averages')
        print("averages:")
>>>>>>> a5fa8d3a
        for ave in averages:
            for met in ave.getchildren():
                self._metric_avg[met.attrib['name']] = float(met.text)

<<<<<<< HEAD
        # pp(self._metric_avg)
=======
        pp(self._metric_avg)
>>>>>>> a5fa8d3a


class StudyStatus:
    '''
    The output (metrics) from a study.
    '''
<<<<<<< HEAD
    _EXP_DIR_FORMAT = "exp{:05d}"
=======
>>>>>>> a5fa8d3a

    def __init__(self, config):
        self._config = config
        self._experiments = {}
<<<<<<< HEAD

        status_path = config.get_files().get_status_path()
        study_xml = None
        if status_path.exists():
            study_xml = xml_load_from_path(status_path)
=======
        study_xml = xml_load_from_path(config.get_files().get_status_path())
>>>>>>> a5fa8d3a
        
        # First check if the study xml exists.
        if study_xml is None:
            # If it doesn't, create one
            create_study_output(config)
<<<<<<< HEAD
            study_xml = xml_load_from_path(status_path)

        time = single_xpath(study_xml, 'completed_at')
        self._timestamp = time.text
                    
        for exp in study_xml.xpath('//experiment'):
            # keep track of experiment's name
            exp_name = self._EXP_DIR_FORMAT.format(int(exp.attrib['count']))
            self._experiments[exp_name] = ExperimentData(exp, exp_name)
            
        #pp(self._experiments)

    # get metric names: keys from metric_info dict
    # get averages: take metric name as argument
    # get exp_params: return list of (parameter name, value), input experiment number
    # get parameter names

    def get_metric_names(self):
        curr = self._experiments['exp00000']
        return list(curr._metric_info.keys())

    def get_metric_averages(self, metric):
        avgs = []
        for exp in sorted(self._experiments.keys()):
            avgs.append(self._experiments[exp]._metric_avg[metric])
        return avgs

    def get_metric_folds(self, experiment, metric):
        return self._experiments[experiment]._metric_info[metric]

    def get_exp_param_values(self, experiment):
        if not experiment in self._experiments.keys():
            print(f'** Error: ** Invalid experiment name: {experiment}')
            return
        
        param_value_list = []
        exp_params = self._experiments[experiment]._param_vals
        for param in sorted(exp_params.keys()):
            param_value_list.append((param, exp_params[param]))
        return param_value_list

    def get_exp_params(self):
        curr = self._experiments['exp00000']
        return sorted(curr._param)
=======
            study_xml = xml_load_from_path(config.get_files().get_status_path())
                    
        for exp in study_xml.xpath('//experiment'):
            # keep track of experiment's name
            exp_name = "exp" + exp.attrib['count']
            
            self._experiments[exp_name] = ExperimentData(exp)
            
        pp(self._experiments)
            
            




>>>>>>> a5fa8d3a


def create_study_output(config) -> None:
    """Creates a study-wide output.xml file

    Args:
        config (ConfigCmd): The config file for this study
    """
    study_path = config.get_files().get_study_path()
    output_file_path = str(study_path / "output.xml")


    # Create the root level tree.
    output_tree = etree.Element("study")

    # Add an experiment count element at the root level.
    experiment_count_element = etree.SubElement(output_tree,
                                                "experiment_count")
    experiment_count_element.text = str(config.get_sub_exp_count())

    # Add a completion timestamp.
    completion_timestamp_element = etree.SubElement(output_tree,
                                                    "completed_at")
    completion_timestamp_element.text = str(datetime.now())

    # Add an element to contain the experiments results.
    experiments_element = etree.SubElement(output_tree, "experiments")

    # Adds the config.xml content to the output.xml file.
    study_config_path = config.get_files().get_config_file_path()

    study_config_element = etree.parse(str(study_config_path)).getroot()
    study_config_element.tag = 'config'  # Rename the tag to 'config'

    # Add a comment to the config element.
    comment = etree.Comment(
        ' This is the configuration used to run the study. ')
    study_config_element.insert(1, comment)

    # Add config to output_tree
    move_field_from_element(study_config_element, None, output_tree)

    # For each experiment number...
    for i in range(0, config.get_sub_exp_count()):

        # Get the experiment's output path.
        output_path = str(
            config.get_files().get_exp_paths(i).get_path('output'))

        experiment_xml_root = etree.parse(output_path).getroot()

        # Remove statuses from the experiment tree.
        move_field_from_element(experiment_xml_root, "statuses")

        move_field_from_element(experiment_xml_root, None, experiments_element)

    # Save/write the output tree.
    output_tree.getroottree().write(output_file_path, pretty_print=True)

    # These three lines reload the XML file to properly format it.
    parser = etree.XMLParser(remove_blank_text=True)
    tree = etree.parse(output_file_path, parser)
    tree.write(output_file_path, encoding='utf-8', pretty_print=True)<|MERGE_RESOLUTION|>--- conflicted
+++ resolved
@@ -1,9 +1,7 @@
 from datetime import datetime
-<<<<<<< HEAD
-from librec_auto.core.util.xml_utils import xml_load_from_path, single_xpath
-=======
-from librec_auto.core.util.xml_utils import xml_load_from_path #, single_xpath
->>>>>>> a5fa8d3a
+
+from librec_auto.core.util.xml_utils import xml_load_from_path
+
 from collections import defaultdict
 from pprint import pprint as pp
 
@@ -15,18 +13,6 @@
     The Python metric data from an experiment.
     '''
 
-<<<<<<< HEAD
-    def __init__(self, experiment, exp_name):
-        # create name attribute for various post-processing uses
-        self._name = exp_name
-        # Used for storing parameters changed
-        self._param = []
-        # Dictionary mapping paramters to their values, for each experiment
-        self._param_vals = {}
-        # Dicitonary of lists to keep track of metric values
-        self._metric_info = defaultdict(list)
-        # Dictionary with metric as key and average metric value as value
-=======
     def __init__(self, experiment):
         # Used for storing parameters changed
         self._param = []
@@ -35,7 +21,6 @@
         # Dicitonary of lists to keep track of metric values
         self._metric_info = defaultdict(list)
         # Dictionary of average metric values
->>>>>>> a5fa8d3a
         self._metric_avg = {}
 
         # Parameters
@@ -43,18 +28,7 @@
         for i, param in enumerate(params):
             # getting names of adjusted parameters
             self._param.append(param.find('name').text)
-<<<<<<< HEAD
-            # print(self._param)
-            # getting values each paramter was set to
-            self._param_vals[self._param[i]] = float(param.find('value').text)
-        
 
-        # Folds
-        folds = experiment.xpath('results/folds')
-
-        for fold in folds:
-            self._kcv_count = len(fold)
-=======
             # getting values each paramter was set to
             self._param_vals[self._param[i]] = float(param.find('value').text)
 
@@ -62,108 +36,43 @@
         folds = experiment.xpath('results/folds')
         print("vals:")
         for fold in folds:
->>>>>>> a5fa8d3a
             for cv in fold:
                 for met in cv.getchildren():
                     # Add each 
                     self._metric_info[met.attrib['name']].append(float(met.text))
-<<<<<<< HEAD
-        # pp(self._metric_info)
-        
-        # Averages
-        averages = experiment.xpath('results/averages')
-=======
+
         pp(self._metric_info)
         
         # Averages
         averages = experiment.xpath('results/averages')
         print("averages:")
->>>>>>> a5fa8d3a
         for ave in averages:
             for met in ave.getchildren():
                 self._metric_avg[met.attrib['name']] = float(met.text)
 
-<<<<<<< HEAD
-        # pp(self._metric_avg)
-=======
         pp(self._metric_avg)
->>>>>>> a5fa8d3a
 
 
 class StudyStatus:
     '''
     The output (metrics) from a study.
     '''
-<<<<<<< HEAD
-    _EXP_DIR_FORMAT = "exp{:05d}"
-=======
->>>>>>> a5fa8d3a
 
     def __init__(self, config):
         self._config = config
         self._experiments = {}
-<<<<<<< HEAD
 
         status_path = config.get_files().get_status_path()
         study_xml = None
         if status_path.exists():
             study_xml = xml_load_from_path(status_path)
-=======
-        study_xml = xml_load_from_path(config.get_files().get_status_path())
->>>>>>> a5fa8d3a
         
         # First check if the study xml exists.
         if study_xml is None:
             # If it doesn't, create one
             create_study_output(config)
-<<<<<<< HEAD
             study_xml = xml_load_from_path(status_path)
-
-        time = single_xpath(study_xml, 'completed_at')
-        self._timestamp = time.text
-                    
-        for exp in study_xml.xpath('//experiment'):
-            # keep track of experiment's name
-            exp_name = self._EXP_DIR_FORMAT.format(int(exp.attrib['count']))
-            self._experiments[exp_name] = ExperimentData(exp, exp_name)
-            
-        #pp(self._experiments)
-
-    # get metric names: keys from metric_info dict
-    # get averages: take metric name as argument
-    # get exp_params: return list of (parameter name, value), input experiment number
-    # get parameter names
-
-    def get_metric_names(self):
-        curr = self._experiments['exp00000']
-        return list(curr._metric_info.keys())
-
-    def get_metric_averages(self, metric):
-        avgs = []
-        for exp in sorted(self._experiments.keys()):
-            avgs.append(self._experiments[exp]._metric_avg[metric])
-        return avgs
-
-    def get_metric_folds(self, experiment, metric):
-        return self._experiments[experiment]._metric_info[metric]
-
-    def get_exp_param_values(self, experiment):
-        if not experiment in self._experiments.keys():
-            print(f'** Error: ** Invalid experiment name: {experiment}')
-            return
-        
-        param_value_list = []
-        exp_params = self._experiments[experiment]._param_vals
-        for param in sorted(exp_params.keys()):
-            param_value_list.append((param, exp_params[param]))
-        return param_value_list
-
-    def get_exp_params(self):
-        curr = self._experiments['exp00000']
-        return sorted(curr._param)
-=======
-            study_xml = xml_load_from_path(config.get_files().get_status_path())
-                    
+                 
         for exp in study_xml.xpath('//experiment'):
             # keep track of experiment's name
             exp_name = "exp" + exp.attrib['count']
@@ -171,13 +80,6 @@
             self._experiments[exp_name] = ExperimentData(exp)
             
         pp(self._experiments)
-            
-            
-
-
-
-
->>>>>>> a5fa8d3a
 
 
 def create_study_output(config) -> None:
