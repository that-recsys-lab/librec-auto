from lxml import etree
from inspect import getsourcefile
from os.path import abspath
from pathlib import Path
import re
from datetime import datetime
from . import xml_utils
import subprocess
from subprocess import CalledProcessError, DEVNULL
import glob
import os


def force_list(item):
    """
    Ensures that an item is of list type.

    :param item:
    :return: item or [item]
    """
    if (type(item) is list):
        return item
    else:
        return [item]


def force_path(item):
    """
    Ensures that an item is of Path type.

    :param item:
    :return: item or [item]
    """
    if (type(item) is Path):
        return item
    else:
        return Path(item)


def frange(start, stop, step):
    x = start
    while x < stop:
        yield x
        x += step


def confirm(prompt=None, resp=False):
    """prompts for yes or no response from the user. Returns True for yes and
    False for no.

    'resp' should be set to the default value assumed by the caller when
    user simply types ENTER.

    >>> confirm(prompt='Create Directory?', resp=True)
    Create Directory? [y]|n:
    True
    >>> confirm(prompt='Create Directory?', resp=False)
    Create Directory? [n]|y:
    False
    >>> confirm(prompt='Create Directory?', resp=False)
    Create Directory? [n]|y: y
    True

    """

    if prompt is None:
        prompt = 'Confirm'

    if resp:
        prompt = '%s [%s]|%s: ' % (prompt, 'y', 'n')
    else:
        prompt = '%s [%s]|%s: ' % (prompt, 'n', 'y')

    while True:
        # ans = raw_input(prompt)
        ans = input(prompt)
        if not ans:
            return resp
        if ans not in ['y', 'Y', 'n', 'N']:
            print('please enter y or n.')
            continue
        if ans == 'y' or ans == 'Y':
            return True
        if ans == 'n' or ans == 'N':
            return False


def get_script_path(script_xml, cmd_type):
    script_path = '.'
    if script_xml.get('lang') != 'python3':
        print(
            f'librec-auto: Only Python3 scripts currently supported. Got {script_xml.get("lang")}.'
        )
        return None
    if script_xml.get('src'):
        if script_xml.get('src') == 'system':
            script_path = Path(abspath(
                getsourcefile(lambda: 0))).parent.parent / 'cmd' / cmd_type
        else:
            script_path = force_path(script_xml.get('src'))
    name_elem = xml_utils.single_xpath(script_xml, 'script-name')
    if name_elem is not None:
        return script_path / name_elem.text
    else:
        return None

def create_param_spec(script_xml):
    params = script_xml.xpath('param')
    param_list = []
    for param in params:
        key = param.get('name')
        if param.text:
            val = param.text
            param_list.append(f'--{key}={val}')
    return param_list

<<<<<<< HEAD
def safe_run_subprocess(process_specs: list, current_working_directory: str):
    """ Safely run a subprocess and check its output for errors
    returns:
        errors: str - if there are errors from running the script, the string
            is returned to be added to output.xml
        0: int - the cript ran and executed normally
        e.returncode: int - if the script has error code exits built in and the
            script returns one, this will catch and return it

    """
    try:
        script_output = subprocess.Popen(process_specs, 
                                         cwd=current_working_directory,
                                         stdout=subprocess.PIPE,
                                         stderr=subprocess.PIPE)
        # check Popen constructor for encoding
        # try with Popen as proc:
        # 
        output, errors = script_output.communicate()
        if errors:
            str_err = str(errors, encoding='utf-8')
            str_err = str_err.strip('<')
            str_err = str_err.strip('>')
            ret_lst = re.split(r'Process Process-\d*:', str_err)
            ret_lst = [x for x in ret_lst if x != '']
            if len(ret_lst) > 1:
                return ret_lst
            return str_err
        else:
            return 0
    except CalledProcessError as e:
        return e.returncode

def create_log_name(filename: str):
    _time = str(datetime.now())
    _time_obj = datetime.strptime(_time, '%Y-%m-%d %H:%M:%S.%f')
    _timestamp = _time_obj.strftime("%Y%m%d_%H%M%S")
    return filename.format(_timestamp)

def purge_old_logs(path: str):
    for file in glob.glob(path):
        if re.match(r'.*/LibRec-Auto_log.*', file):
            os.remove(file)
=======
# def protected_params(config):
#     return 0
>>>>>>> 30357b17
<|MERGE_RESOLUTION|>--- conflicted
+++ resolved
@@ -114,7 +114,6 @@
             param_list.append(f'--{key}={val}')
     return param_list
 
-<<<<<<< HEAD
 def safe_run_subprocess(process_specs: list, current_working_directory: str):
     """ Safely run a subprocess and check its output for errors
     returns:
@@ -126,13 +125,13 @@
 
     """
     try:
-        script_output = subprocess.Popen(process_specs, 
+        script_output = subprocess.Popen(process_specs,
                                          cwd=current_working_directory,
                                          stdout=subprocess.PIPE,
                                          stderr=subprocess.PIPE)
         # check Popen constructor for encoding
         # try with Popen as proc:
-        # 
+        #
         output, errors = script_output.communicate()
         if errors:
             str_err = str(errors, encoding='utf-8')
@@ -157,8 +156,4 @@
 def purge_old_logs(path: str):
     for file in glob.glob(path):
         if re.match(r'.*/LibRec-Auto_log.*', file):
-            os.remove(file)
-=======
-# def protected_params(config):
-#     return 0
->>>>>>> 30357b17
+            os.remove(file)