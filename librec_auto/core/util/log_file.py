from librec_auto.core.util import SubPaths
import re
import os

# By default, the most recent one in the directory
class LogFile:

    def __str__(self):
        return f'LogFile({self._values}'

    def __init__(self, paths: SubPaths):
        self._metrics = []
        self._values = {}
<<<<<<< HEAD

        self._log_path = self.newest_log(paths)
=======
        self._log_path = paths.get_path('log')
        self._kcv = None
>>>>>>> f02642c5

        self.parse_log()

    def newest_log(self, paths):
        log_dir = paths.get_path('log')
        log_files = os.listdir(log_dir)
        newest_file = sorted(log_files, reverse=True)[0]
        return log_dir / newest_file

    def get_metric_values(self, metric):
        if metric in self._values:
            return self._values[metric]
        else:
            return []

    def get_metrics(self):
        return self._metrics

    def get_metric_count(self):
        return len(self._metrics)

    def add_metric_value(self, metric, value):
        if metric in self._metrics:
            self._values[metric].append(value)
        else:
            self._values[metric] = [value]
            self._metrics.append(metric)

    def get_kcv_count(self):
        return self._kcv

    def parse_log(self):
        eval_pattern_str = r'.*Evaluator info:(.*)Evaluator is (-?\d+.?\d+)'
        kcv_pattern_str = r'.*Splitting .* on fold (\d+)'
#        kcv_pattern_str = r'.*Splitter info: .* times is (\d+)'
        final_pattern_str = r'.*Evaluator value:(.*)Evaluator is (-?\d+.?\d+)'

        eval_pattern = re.compile(eval_pattern_str)
        kcv_pattern = re.compile(kcv_pattern_str)
        final_pattern = re.compile(final_pattern_str)

        with open(str(self._log_path), 'r', newline='\n') as fl:

            i = 0
            for ln in fl:
                i += 1
                eval = re.match(eval_pattern, ln)
                kcv = re.match(kcv_pattern, ln)
                final = re.match(final_pattern, ln)

                # A little bit of a hack. The average summary value is added at the end of the list
                if eval is not None or final is not None:
                    if eval is None:
                        eval = final
                    metric_name = eval.group(1)
                    metric_value = eval.group(2)
                    self.add_metric_value(metric_name, metric_value)

            if kcv is not None:
                self._kcv = kcv.group(1)
<|MERGE_RESOLUTION|>--- conflicted
+++ resolved
@@ -11,13 +11,9 @@
     def __init__(self, paths: SubPaths):
         self._metrics = []
         self._values = {}
-<<<<<<< HEAD
 
         self._log_path = self.newest_log(paths)
-=======
-        self._log_path = paths.get_path('log')
-        self._kcv = None
->>>>>>> f02642c5
+
 
         self.parse_log()
 
