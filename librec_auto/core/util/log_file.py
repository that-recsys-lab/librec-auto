--- conflicted
+++ resolved
@@ -13,10 +13,7 @@
         self._values = {}
 
         self._log_path = self.newest_log(paths)
-<<<<<<< HEAD
-=======
         self._kcv = None
->>>>>>> f573f219
 
         self.parse_log()
 
