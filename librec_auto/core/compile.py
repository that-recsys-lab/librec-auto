--- conflicted
+++ resolved
@@ -39,7 +39,6 @@
             return 'none'
 
     def build_alg_commands(self,args: dict, config: ConfigCmd, BBO = False):
-        print("building")
         threads = config.thread_count()
 
         # Need to split because normally librec does that
@@ -217,7 +216,7 @@
                     rerank2 = None
 
                     platform = self.execution_platform(self.config, "metric")
-                    if (platform == "system" or platform == "both") and self.rerank_flag:
+                    if self.rerank_flag:
                       r = EvalCmd(self.args, self.config, curr_exp = i) 
                       rerank1 = RerankCmd(exp_no = i)
                       rerank1 = SequenceCmd([r, rerank1])
@@ -227,11 +226,11 @@
                       tell = SequenceCmd([cmd2,tell])
                       rerank = SequenceCmd([rerank1, SequenceCmd(rerank2)])
 
-                    elif self.rerank_flag:
-                      rerank1 = RerankCmd(exp_no = i)
-                      rerank2 = self.build_librec_commands('eval', self.args, self.config, BBO = i)
-                      tell = TellCmd(self.args, self.config, i, study, trial, ask.metric, ask.direction, old_librec_value_command = rerank2[0], hack = True, files = self.files)
-                      rerank = SequenceCmd([rerank1, SequenceCmd(rerank2)])
+                    # elif self.rerank_flag:
+                    #   rerank1 = RerankCmd(exp_no = i)
+                    #   rerank2 = self.build_librec_commands('eval', self.args, self.config, BBO = i)
+                    #   tell = TellCmd(self.args, self.config, i, study, trial, ask.metric, ask.direction, old_librec_value_command = rerank2[0], hack = True, files = self.files)
+                    #   rerank = SequenceCmd([rerank1, SequenceCmd(rerank2)])
 
                     #python metric
                     elif platform == "system" or platform == "both":
@@ -485,10 +484,6 @@
 
     # TODO: Not handled: case when no Java-side evaluation.
     def run_or_show(self):
-<<<<<<< HEAD
-        cmd1 = self.build_librec_commands('full', self.args, self.config)
-        add_eval = self.maybe_add_eval(config=self.config)
-=======
 
         python_eval_q = self.maybe_add_eval(config=self.config)
         python_rec_q = self.config.has_alg_script()
@@ -512,7 +507,6 @@
 
         bracketed_cmd = self.bracket_sequence('all', self.args, self.config, cmd)
         return bracketed_cmd
->>>>>>> 74903c6c
 
         # print(add_eval, self.config.has_alg_script(), self.config.has_metric_script())
         """
