'''
Author: Zijun Liu
Description:
       This script is used to extract the experimental parameters and store it into csv
'''
import argparse
from librec_auto.core.util.study_status import StudyStatus
from librec_auto.core import read_config_file
from librec_auto.core.util import Status
from collections import defaultdict
from pathlib import Path

import pandas as pd
import numpy as np

extract_params_format = "extract_{}_params"


def get_metric_info(files):
    metric_info = {}
    for sub_paths in files.get_exp_paths_iterator():
        status = Status(sub_paths)
        if status.is_completed():
            params = status._params
            vals = status._vals
            log = status._log
            metric_info[status._name] = (params, vals, log)
    return metric_info


<<<<<<< HEAD
def extract_full_info(config, entries = None, repeat = False):
    metric_info = get_metric_info(config.get_files())
    exp_frames = []
    table_values = defaultdict(list)
    time_stamp = None

    for exp in metric_info.keys():
        params, vals, log = metric_info[exp]
        time_stamp = log.get_time_stamp()
        entry_count =log.get_kcv_count()
        
        table_values['Experiment'] = np.repeat(exp, entry_count)
        table_values['Split'] = range(0, entry_count)

        for (param, val) in zip(params, vals):
            table_values[param] = np.repeat(val, entry_count)

        for metric in log.get_metrics():
            table_values[metric] = metric_values_float(log, metric)

        exp_df = pd.DataFrame(table_values)     
=======
def extract_full_info(study):
    exp_frames = []
    table_values = defaultdict(list)
    time_stamp = study._timestamp

    # iterate over experiments in study for metric info
    for exp in study._experiments.keys():
        
        curr_exp = study._experiments[exp]
        exp_count = curr_exp._kcv_count
        # each experiment has a _kcv_count attribute, used twice here
        table_values['Experiment'] = np.repeat(curr_exp._name, exp_count)
        table_values['Split'] = range(0, exp_count)

        for (param, val) in study.get_exp_param_values(exp):
            table_values[param] = np.repeat(val, exp_count)
        
        for metric in study.get_metric_names():
            table_values[metric] = curr_exp._metric_info[metric]
        
        exp_df = pd.DataFrame(table_values)
>>>>>>> 2c622b0e
        exp_frames.append(exp_df)
    
    exp_results = pd.concat(exp_frames, axis=0, ignore_index=True)
    # print(exp_results)
    return (exp_results, time_stamp)


def extract_summary_info(study):
    table_values = defaultdict(list)
    time_stamp = study._timestamp

    for exp in study._experiments.keys():
        curr_exp = study._experiments[exp]
        table_values['Experiment'].append(curr_exp._name)
        for (param, val) in study.get_exp_param_values(exp):
            table_values[param].append(val)

        for metric in study.get_metric_names():
            table_values[metric].append(curr_exp._metric_avg[metric])

<<<<<<< HEAD
    try:
        exp_results = pd.DataFrame(table_values)
        return (exp_results, time_stamp)
    except:
        exp_results = pd.DataFrame([ pd.Series(table_values[value]) for value in table_values.keys() ])
        return (exp_results, time_stamp)
=======
    exp_results = pd.DataFrame(table_values)
    # print(exp_results)
    return (exp_results, time_stamp)
>>>>>>> 2c622b0e

def metric_values_float(log, metric):
    str_values = log.get_metric_values(metric)['cv_results']
    return [float(val) for val in str_values]


def save_data(df, choice, time_stamp):
    save_path = Path('post') / f'study-results-{choice}_{time_stamp}.csv'
    df.to_csv(save_path, index=False)


def read_args():
    """
    Parse command line arguments.
    :return:
    """
    parser = argparse.ArgumentParser(
        description="Extract the experimental parameters")
    parser.add_argument('conf', help='Path to configuration file')
    parser.add_argument('--option',
                        help='Type of csv',
                        choices=['summary', 'full', 'all'])
    input_args = parser.parse_args()
    return vars(input_args)


if __name__ == '__main__':
    args = read_args()
<<<<<<< HEAD

    config = read_config_file(args['conf'], ".")
=======
>>>>>>> 2c622b0e

    print(args)

    config = read_config_file(args['conf'], ".")
    study = StudyStatus(config)
    choice = args['option']

    if choice == "summary":
        df, time_stamp = extract_summary_info(study)
        save_data(df, choice, time_stamp)
    elif choice == "full":
        df, time_stamp = extract_full_info(study)
        save_data(df, choice, time_stamp)
    elif choice == "all":
        df, time_stamp = extract_summary_info(study)
        save_data(df, "summary", time_stamp)
        df, time_stamp = extract_full_info(study)
        save_data(df, "full", time_stamp)

    else:
        print('Unrecognized option for results_to_csv')<|MERGE_RESOLUTION|>--- conflicted
+++ resolved
@@ -28,30 +28,7 @@
     return metric_info
 
 
-<<<<<<< HEAD
 def extract_full_info(config, entries = None, repeat = False):
-    metric_info = get_metric_info(config.get_files())
-    exp_frames = []
-    table_values = defaultdict(list)
-    time_stamp = None
-
-    for exp in metric_info.keys():
-        params, vals, log = metric_info[exp]
-        time_stamp = log.get_time_stamp()
-        entry_count =log.get_kcv_count()
-        
-        table_values['Experiment'] = np.repeat(exp, entry_count)
-        table_values['Split'] = range(0, entry_count)
-
-        for (param, val) in zip(params, vals):
-            table_values[param] = np.repeat(val, entry_count)
-
-        for metric in log.get_metrics():
-            table_values[metric] = metric_values_float(log, metric)
-
-        exp_df = pd.DataFrame(table_values)     
-=======
-def extract_full_info(study):
     exp_frames = []
     table_values = defaultdict(list)
     time_stamp = study._timestamp
@@ -72,7 +49,6 @@
             table_values[metric] = curr_exp._metric_info[metric]
         
         exp_df = pd.DataFrame(table_values)
->>>>>>> 2c622b0e
         exp_frames.append(exp_df)
     
     exp_results = pd.concat(exp_frames, axis=0, ignore_index=True)
@@ -93,18 +69,12 @@
         for metric in study.get_metric_names():
             table_values[metric].append(curr_exp._metric_avg[metric])
 
-<<<<<<< HEAD
-    try:
-        exp_results = pd.DataFrame(table_values)
-        return (exp_results, time_stamp)
-    except:
-        exp_results = pd.DataFrame([ pd.Series(table_values[value]) for value in table_values.keys() ])
-        return (exp_results, time_stamp)
-=======
+    # try:
     exp_results = pd.DataFrame(table_values)
-    # print(exp_results)
     return (exp_results, time_stamp)
->>>>>>> 2c622b0e
+    # except:
+    #     exp_results = pd.DataFrame([ pd.Series(table_values[value]) for value in table_values.keys() ])
+    #     return (exp_results, time_stamp)
 
 def metric_values_float(log, metric):
     str_values = log.get_metric_values(metric)['cv_results']
@@ -133,13 +103,8 @@
 
 if __name__ == '__main__':
     args = read_args()
-<<<<<<< HEAD
 
     config = read_config_file(args['conf'], ".")
-=======
->>>>>>> 2c622b0e
-
-    print(args)
 
     config = read_config_file(args['conf'], ".")
     study = StudyStatus(config)
