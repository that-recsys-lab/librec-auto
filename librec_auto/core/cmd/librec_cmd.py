from librec_auto.core.cmd import Cmd
from librec_auto.core.util import Files, ExpPaths, Status, StudyStatus
from librec_auto.core import ConfigCmd
from librec_auto.core.util.xml_utils import single_xpath
import os
import subprocess
import shlex
import time
from pathlib import Path, WindowsPath


class LibrecCmd(Cmd):

    _DEFAULT_WRAPPER_CLASS = "net.that_recsys_lab.auto.SingleJobRunner"

    def __str__(self):
        return f'LibrecCmd(sub-exp: {self._sub_no}, command: {self._command})'

    def __init__(self, command, sub_no, write_config = True):
        self._command = command
        self._sub_no = sub_no
        self._config: ConfigCmd = None
        self._exp_path: ExpPaths = None
        self._write_config = write_config

    def show(self):
        print(str(self))

    # 2020-01-06 RB Theoretically, subprocess.run is the right way to do this, but capturing the log output
    # seems to work more naturally with Popen. A mystery for future developers. Also, capture_output requires
    # Python 3.8, which may be too much to ask at this point.
    # proc = subprocess.run(cmd, capture_output=True
    def execute_librec(self):
        cmd = self.create_proc_spec()

        if len(cmd) == 0:
            print(
                "librec-auto: Unknown command {self._command}. Skipping LibRec execution."
            )
            self.status = Cmd.STATUS_ERROR
            return

        print(f"librec-auto: Running librec. {cmd}")
        log_path = self._exp_path.get_log_path()
        #        print(f"librec-auto: Logging to {log_path}.")

        # change working directory
        _files = self._config.get_files()
        study_path = Path(_files.get_study_path())

        f = open(str(log_path), 'w+')
        p = subprocess.Popen(cmd,
                             stdout=subprocess.PIPE,
                             stderr=subprocess.STDOUT,
                             cwd=str(study_path.absolute()))

        for line in p.stdout:
            line_string = str(line, 'utf-8')
            f.write(line_string)
            print(line_string, end='')
        f.close()

        #p.wait()

        if type(p.returncode) == 'int' and p.returncode < 0:
            self.status = Cmd.STATUS_ERROR
        else:
            self.status = Cmd.STATUS_COMPLETE

    def dry_run_librec(self):
        cmd = self.create_proc_spec()

        proc_spec_str = ' '.join(cmd)
        print(f'librec-auto (DR): Executing librec command: {self},  sub-exp: {self._exp_path.exp_name}')
        print(proc_spec_str)
        # Only for testing parallel function
        # time.sleep(1.0)

    def dry_run(self, config):
        self._config = config
        self._exp_path = config.get_files().get_exp_paths(self._sub_no)
        link = self._exp_path.get_ref_exp_name()
        if link and self._command == 'run':  # If the results are stored elsewhere
            # then we don't execute librec to generate
            # results
            print(
                f'librec-auto (DR): Skipping librec. Getting results from {link}'
            )
        else:  # We are running librec normally or we have
            # a link but we are evaluating the results
            self.dry_run_librec()

    # Late night demo hack
    # The value of rec.recommender.ranking.topn must be the re-ranked list length
    # Must substitute here and re-write the configuration.
    def fix_list_length(self):
        config = self._config
        rerank_size_elem = single_xpath(
            config._xml_input,
            '/librec-auto/rerank/script/param[@name="max_len"]')

        if rerank_size_elem is None:
            return
        else:
            list_size_elem = single_xpath(config._xml_input,
                                          "/librec-auto/metric/list-size")
            list_size_elem.text = rerank_size_elem.text
            config.write_exp_configs()

    def execute(self, config: ConfigCmd):
        self._config = config
        self._exp_path = config.get_files().get_exp_paths(self._sub_no)
        link = self._exp_path.get_ref_exp_name()
        if link and self._command == 'run':
            self.status = Cmd.STATUS_COMPLETE
        else:
            self.ensure_clean_log()

            if self._command != 'check':
                Status.save_status("Executing", self._sub_no, config,
                               self._exp_path)
            if self._command == "eval" and self._write_config is True:
                self.fix_list_length()
            self.execute_librec()
        if self._command != 'check':
            Status.save_status("Completed", self._sub_no, config, self._exp_path)

<<<<<<< HEAD
        # try:
        #     i = 0
        #     for sub_paths in self._config._files.get_exp_paths_iterator():

        #         if i != self._sub_no:
        #             i += 1
        #             continue
        #         status = StudyStatus(self._config)
        #         self._previous_status = status.get_metric_averages("ndcg_metric.py")
        #         print(f'librec-auto: Previous status: {self._previous_status}')
        #         break
        # except:
        #     pass

=======
>>>>>>> 25d8399b
        

    # Checks for any contents of split directory, which would have been removed by purging
    def split_exists(self):
        split_path = self._config.get_files().get_split_path()
        return split_path.exists() and any(os.scandir(split_path))

    # Checks for any contents of results directory, which would have been removed by purging
    def results_exist(self):
        sub_paths = self._config.get_files().get_exp_paths(self._sub_no)
        results_path = sub_paths.get_path('results')
        return any(os.scandir(results_path))

    # log file appends by default
    def ensure_clean_log(self):
        librec_log = log_path = self._exp_path.get_log_path()
        if librec_log.is_file():
            librec_log.unlink()

    def create_proc_spec(self):
        classpath = self._config.get_files().get_classpath()
        mainClass = self._DEFAULT_WRAPPER_CLASS
        confpath = self._exp_path.get_librec_properties_path()
        confpath_str = str(confpath)

        java_command = self.select_librec_action()
        if java_command is None:
            return []
        else:
            return [
                'java', '-cp', classpath, mainClass, confpath_str, java_command
            ]
        # else:
        #     return [
        #         'java', '-Xmx14000m', '-cp', classpath, mainClass, confpath_str, java_command
        #     ]

    # 2019-11-23 RB Not sure if this step can be replaced by more checking when commands are created.
    def select_librec_action(self):
        expVal = self._exp_path.exp_name

        if self._command == 'split':
            # check if split exists, if so split command doesn't make sense. Does not purge here.
            #            if self.split_exists():
            #                print("Split already exists. Skipping.")
            #                return None
            #            else:
            return 'split'

        if self._command == 'eval':
            if self.results_exist():
                return 'reRunEval'
            else:  # No result file present, Then check if split exists
                if self.split_exists():
                    return 'exp-eval'
                else:
                    return 'full'

        if self._command == 'full':
            return 'full'

        if self._command == 'check':
            return 'check'
        else:
            return None<|MERGE_RESOLUTION|>--- conflicted
+++ resolved
@@ -125,24 +125,6 @@
         if self._command != 'check':
             Status.save_status("Completed", self._sub_no, config, self._exp_path)
 
-<<<<<<< HEAD
-        # try:
-        #     i = 0
-        #     for sub_paths in self._config._files.get_exp_paths_iterator():
-
-        #         if i != self._sub_no:
-        #             i += 1
-        #             continue
-        #         status = StudyStatus(self._config)
-        #         self._previous_status = status.get_metric_averages("ndcg_metric.py")
-        #         print(f'librec-auto: Previous status: {self._previous_status}')
-        #         break
-        # except:
-        #     pass
-
-=======
->>>>>>> 25d8399b
-        
 
     # Checks for any contents of split directory, which would have been removed by purging
     def split_exists(self):
