--- conflicted
+++ resolved
@@ -106,12 +106,7 @@
 
     # log file appends by default
     def ensure_clean_log(self):
-<<<<<<< HEAD
-        librec_log = log_path = self._sub_path.get_path(
-            'log') / SubPaths.DEFAULT_LOG_FILENAME
-=======
         librec_log = log_path = self._sub_path.get_log_path()
->>>>>>> 5a3face0
         if librec_log.is_file():
             librec_log.unlink()
 
