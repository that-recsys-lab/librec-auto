--- conflicted
+++ resolved
@@ -218,16 +218,10 @@
 
         else:
             if librec_action == 'check':
-<<<<<<< HEAD
-                librec_commands =  [LibrecCmd(librec_action, 0)]
-            else:
-                librec_commands = [LibrecCmd(librec_action, i) for i in range(BBO) ]
-=======
                 exp_commands =  exp_commands + [LibrecCmd(librec_action, 0)]
             else:
                 exp_commands = exp_commands + \
                     [LibrecCmd(librec_action, i) for i in range(BBO)]
->>>>>>> 73447695
 
         if BBO:
             return exp_commands
@@ -239,16 +233,14 @@
         raise LibRecAutoException("Building Librec Commands",
                                   f"While building librec command {librec_action}, a script failed")
 
-<<<<<<< HEAD
-   
-=======
+
 def maybe_add_eval(config: ConfigCmd):
     study_xml = config._xml_input
     script_alg = study_xml.xpath('/study/alg/script')
     if script_alg is not None:
         return True
     else: return False
->>>>>>> 73447695
+
 
 
 # The purge rule is: if the command says to run step X, purge the results of X and everything after.
@@ -306,17 +298,14 @@
     # re-run experiment
     if action == 'bbo':
         cmd1 = PurgeCmd('results', no_ask=purge_no_ask)
-<<<<<<< HEAD
         cmd2 = SetupCmd(False)
-=======
-        cmd2 = SetupCmd()
         cmd3 = [cmd1, cmd2]
         if config.has_alg_script():
             cmd_store = build_alg_commands(args, config, BBO=200)
         else:
             cmd_store = build_librec_commands('full', args, config, BBO = 200)
         store_post = [PostCmd() for _ in range(len(cmd_store))]
->>>>>>> 73447695
+
 
         init_cmds = [cmd1, cmd2]
         check_cmds = []
