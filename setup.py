--- conflicted
+++ resolved
@@ -6,11 +6,7 @@
 setuptools.setup(
     name="librec-auto",
     version="0.1.27",
-<<<<<<< HEAD
 	scripts=['librec_auto/__main__.py'] ,
-=======
-    scripts=['core\__main__.py'],
->>>>>>> 13dafbb7
     author="Masoud Mansoury and Robin Burke",
     author_email="masoodmansoury@gmail.com",
     description=
