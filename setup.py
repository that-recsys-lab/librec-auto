--- conflicted
+++ resolved
@@ -15,19 +15,11 @@
     long_description_content_type="text/markdown",
     url="https://github.com/that-recsys-lab/librec-auto",
     packages=setuptools.find_packages(),
-<<<<<<< HEAD
-    include_package_data=True,
-    install_requires=[
-        'matplotlib',
-        'pandas',
-        'numpy',
-=======
 	include_package_data=True,
 	install_requires=['matplotlib',
                       'pandas',
                       'numpy',
                       'progressbar'
->>>>>>> 5a3face0
     ],
     classifiers=[
         "Programming Language :: Python :: 3",
